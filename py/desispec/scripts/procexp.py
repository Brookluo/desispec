--- conflicted
+++ resolved
@@ -46,15 +46,11 @@
                         help = 'Do NOT set ivar=0 for masked pixels')
     parser.add_argument('--no-tsnr', action='store_true',
                         help = 'Do not compute template SNR')
-<<<<<<< HEAD
     parser.add_argument('--no-xtalk', action='store_true',
                         help = 'Do not apply fiber crosstalk correction')
-
-=======
     parser.add_argument('--alpha_only', action='store_true',
                         help = 'Only compute alpha of tsnr calc.')
     
->>>>>>> c883f71a
     args = None
     if options is None:
         args = parser.parse_args()
