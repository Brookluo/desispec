import numpy as np
import yaml
from desispec.io import findfile
import os,sys
from desispec.quicklook import qlexceptions,qllogger
qlog=qllogger.QLLogger("QuickLook",20)
log=qlog.getlog()


class Config(object):
    """ 
    A class to generate Quicklook configurations for a given desi exposure. 
    expand_config will expand out to full format as needed by quicklook.setup
    """

    def __init__(self, configfile, night, camera, expid, amps=True,rawdata_dir=None,specprod_dir=None, outdir=None,qlf=False):
        """
<<<<<<< HEAD
        configfile: a configuration file for QL eg: desispec/data/quicklook/quicklook_darktime.yaml
        palist: Palist object. See class Palist below
        wavelengths: extraction wavelegth format in "5630,7740,0.5"
=======
        configfile: a configuration file for QL eg: desispec/data/quicklook/qlconfig_dark.yaml
        night: night for the data to process, eg.'20191015'
        camera: which camera to process eg 'r0'
        expid: exposure id for the image to be processed 
        amps: for outputing amps level QA
>>>>>>> f9909232
        Note:
        rawdata_dir and specprod_dir: if not None, overrides the standard DESI convention       
        """  
  
        #- load the config file and extract
        self.conf = yaml.load(open(configfile,"r"))
        self.night = night
        self.expid = expid
        self.camera = camera
        self.amps = amps
        self.rawdata_dir = rawdata_dir 
        self.specprod_dir = specprod_dir
        self.outdir = outdir
        self.dumpintermediates = self.conf["WriteIntermediatefiles"]
        self.writepixfile = self.conf["WritePixfile"]
        self.writeskymodelfile = self.conf["WriteSkyModelfile"]
<<<<<<< HEAD
=======
        self.writestaticplots = self.conf["WriteStaticPlots"]
>>>>>>> f9909232
        self.usesigma = self.conf["UseResolution"]
        self.pipeline = self.conf["Pipeline"]
        self.algorithms = self.conf["Algorithms"]
        self._palist = Palist(self.pipeline,self.algorithms)
        self.pamodule = self._palist.pamodule
        self.qamodule = self._palist.qamodule
        if "BoxcarExtract" in self.algorithms.keys():
            if "wavelength" in self.algorithms["BoxcarExtract"].keys():
                self.wavelength = self.algorithms["BoxcarExtract"]["wavelength"][self.camera[0]]
            else: self.wavelength = None
        self._qlf=qlf


    @property
    def mode(self):
        """ what mode of QL, online? offline?
        """
        return self._palist.mode

    @property
    def qlf(self):
        return self._qlf

    @property
    def palist(self): 
        """ palist for this config
            see :class: `Palist` for details.
        """
        return self._palist.palist

    @property
    def qalist(self):
        """ qalist for the given palist
        """
        return self._palist.qalist

    @property
    def paargs(self,psfspfile=None):
        """
        Many arguments for the PAs are taken default. Some of these may need to be variable
        psfspfile is for offline extraction case
        """
        wavelength=self.wavelength
        if self.wavelength is None:
            #- setting default wavelength for extraction for different cam
            if self.camera[0] == 'r':
                self.wavelength='5630,7740,0.8'
            elif self.camera[0] == 'b':
                self.wavelength='3550,5730,0.8'
            elif self.camera[0] == 'z':
                self.wavelength='7650,9830,0.8'

        #- Make kwargs less verbose using '%%' marker for global variables. Pipeline will map them back
        paopt_initialize={'camera': self.camera}

        if self.writepixfile:
            pixfile=self.dump_pa("Preproc")
        else: 
            pixfile = None
        paopt_preproc={'camera': self.camera,'dumpfile': pixfile}
<<<<<<< HEAD

        if self.dumpintermediates:
            framefile=self.dump_pa("BoxcarExtract")
            fframefile=self.dump_pa("ApplyFiberFlat_QL")
            sframefile=self.dump_pa("SkySub_QL")
        else:
            framefile=None
            fframefile=None
            sframefile=None

        paopt_extract={'BoxWidth': 2.5, 'FiberMap': self.fibermap, 'Wavelength': self.wavelength, 'Nspec': 500, 'PSFFile': self.psf,'usesigma': self.usesigma, 'dumpfile': framefile}

=======

        if self.dumpintermediates:
            framefile=self.dump_pa("BoxcarExtract")
            fframefile=self.dump_pa("ApplyFiberFlat_QL")
            sframefile=self.dump_pa("SkySub_QL")
        else:
            framefile=None
            fframefile=None
            sframefile=None

        paopt_extract={'BoxWidth': 2.5, 'FiberMap': self.fibermap, 'Wavelength': self.wavelength, 'Nspec': 500, 'PSFFile': self.psf,'usesigma': self.usesigma, 'dumpfile': framefile}

>>>>>>> f9909232
        paopt_apfflat={'FiberFlatFile': self.fiberflat, 'dumpfile': fframefile}

        if self.writeskymodelfile:
            outskyfile = findfile('sky',night=self.night,expid=self.expid, camera=self.camera, rawdata_dir=self.rawdata_dir,specprod_dir=self.specprod_dir,outdir=self.outdir)
        else:
            outskyfile=None       
        paopt_skysub={'Outskyfile': outskyfile, 'dumpfile': sframefile,'Apply_resolution': self.usesigma}

        paopts={}
        for PA in self.palist:
            if PA=='Initialize':
                paopts[PA]=paopt_initialize
            elif PA=='Preproc':
                paopts[PA]=paopt_preproc
            elif PA=='BoxcarExtract':
                paopts[PA]=paopt_extract
            elif PA=='ApplyFiberFlat_QL':
                paopts[PA]=paopt_apfflat
            elif PA=='SkySub_QL':
                paopts[PA]=paopt_skysub
            else:
                paopts[PA]={}
        #- Ignore intermediate dumping and write explicitly the outputfile for 
        self.outputfile=self.dump_pa(self.palist[-1]) 

        return paopts 
        
    def dump_pa(self,paname):
        """
        dump the PA outputs to respective files. This has to be updated for fframe and sframe files as QL anticipates for dumpintermediate case.
        """
        pafilemap={'Preproc': 'pix', 'BoxcarExtract': 'frame', 'ApplyFiberFlat_QL': 'fframe', 'SkySub_QL': 'sframe'}
        
        if paname in pafilemap:
            filetype=pafilemap[paname]
<<<<<<< HEAD
        else:
            raise IOError("PA name does not match any file type. Check PA name in config") 
           
        if filetype in ["fframe","sframe"]: #- fiberflat fielded or sky subtracted intermediate files       
            pafile=os.path.join(self.specprod_dir,'exposures',self.night,"{:08d}".format(self.expid),"{}-{}-{:08d}.fits".format(filetype,self.camera,self.expid))
        else:
            pafile=findfile(filetype,night=self.night,expid=self.expid, camera=self.camera, rawdata_dir=self.rawdata_dir,specprod_dir=self.specprod_dir,outdir=self.outdir)
=======
        else:
            raise IOError("PA name does not match any file type. Check PA name in config") 
           
        pafile=findfile(filetype,night=self.night,expid=self.expid, camera=self.camera, rawdata_dir=self.rawdata_dir,specprod_dir=self.specprod_dir,outdir=self.outdir)
>>>>>>> f9909232

        return pafile

    def dump_qa(self): 
        """ 
        yaml outputfile for the set of qas for a given pa
        Name and default locations of files are handled by desispec.io.meta.findfile
        """

        #- both PA level and QA level outputs
        qa_pa_outfile = {}
        qa_pa_outfig = {}
        qa_outfile = {}
        qa_outfig = {}
        for PA in self.palist:
            #- pa level outputs
            if self.dumpintermediates:
                qa_pa_outfile[PA] = self.io_qa_pa(PA)[0]
                qa_pa_outfig[PA] = self.io_qa_pa(PA)[1]
            else:
                qa_pa_outfile[PA] = None
                qa_pa_outfig[PA] = None
            #- qa_level output
            for QA in self.qalist[PA]:
                qa_outfile[QA] = self.io_qa(QA)[0]
                qa_outfig[QA] = self.io_qa(QA)[1]
                
                #- make path if needed
                path = os.path.normpath(os.path.dirname(qa_outfile[QA]))
                if not os.path.exists(path):
                    os.makedirs(path)

        return ((qa_outfile,qa_outfig),(qa_pa_outfile,qa_pa_outfig))

    @property
    def qaargs(self):

        qaopts = {}
        
        for PA in self.palist:
            for qa in self.qalist[PA]: #- individual QA for that PA
<<<<<<< HEAD
                
                params=self._qaparams(qa)
                qaopts[qa]={'camera': self.camera, 'paname': PA, 'PSFFile': self.psf, 'amps': self.amps, 'qafile': self.dump_qa()[0][0][qa],'qafig': self.dump_qa()[0][1][qa], 'FiberMap': self.fibermap, 'param': params, 'qlf': self.qlf}
=======
                if self.writestaticplots:
                    qaplot = self.dump_qa()[0][1][qa]
                else:
                    qaplot = None

                params=self._qaparams(qa)
                qaopts[qa]={'camera': self.camera, 'paname': PA, 'PSFFile': self.psf, 'amps': self.amps, 'qafile': self.dump_qa()[0][0][qa],'qafig': qaplot, 'FiberMap': self.fibermap, 'param': params, 'qlf': self.qlf}
>>>>>>> f9909232
                
        return qaopts 
   
    def _qaparams(self,qa):
            
        params={}
        if self.algorithms is not None:
            for PA in self.palist:
                if qa in self.qalist[PA]:
                    params[qa]=self.algorithms[PA]['QA'][qa]['PARAMS']

        else:
            if qa == 'Count_Pixels':
                params[qa]= dict(
                                CUTLO = 100,
                                 CUTHI = 500
                                )
            elif qa == 'CountSpectralBins':
                params[qa]= dict(
                                 CUTLO = 100,   # low threshold for number of counts
                                 CUTMED = 250,
                                 CUTHI = 500
                                )
            elif qa == 'Sky_Residual':
                params[qa]= dict(
                                 PCHI_RESID=0.05, # P(Chi^2) limit for bad skyfiber model residuals
                                 PER_RESID=95.,   # Percentile for residual distribution
                                 BIN_SZ=0.1,) # Bin size for residual/sigma histogram
            else:
                params[qa]= dict()
        
        return params[qa]

    def io_qa_pa(self,paname):
        """
        Specify the filenames: yaml and png of the pa level qa files"
        """
        filemap={'Initialize': 'ql_initial',
                 'Preproc': 'ql_preproc',
                 'BoxcarExtract': 'ql_boxextract',
                 'ApplyFiberFlat_QL': 'ql_fiberflat',
                 'SkySub_QL': 'ql_skysub'
                 }

        if paname in filemap:
            filetype=filemap[paname]+'_file'
            figtype=filemap[paname]+'_fig'
        else:
            raise IOError("PA name does not match any file type. Check PA name in config for {}".format(paname))

        outfile=findfile(filetype,night=self.night,expid=self.expid, camera=self.camera, rawdata_dir=self.rawdata_dir,specprod_dir=self.specprod_dir,outdir=self.outdir)

        outfig=findfile(figtype,night=self.night,expid=self.expid, camera=self.camera, rawdata_dir=self.rawdata_dir,specprod_dir=self.specprod_dir,outdir=self.outdir)

        return (outfile,outfig)


    def io_qa(self,qaname):
        """
        Specify the filenames: yaml and png for the given qa output
        """
        filemap={'Bias_From_Overscan': 'ql_getbias',
                 'Get_RMS' : 'ql_getrms',
                 'Count_Pixels': 'ql_countpix',
                 'Calc_XWSigma': 'ql_xwsigma',
                 'CountSpectralBins': 'ql_countbins',
                 'Sky_Continuum': 'ql_skycont',
                 'Sky_Peaks': 'ql_skypeak',
                 'Sky_Residual': 'ql_skyresid',
                 'Integrate_Spec': 'ql_integ',
                 'Calculate_SNR': 'ql_snr'
                 }

        if qaname in filemap:
            filetype=filemap[qaname]+'_file'
            figtype=filemap[qaname]+'_fig'
        else:
            raise IOError("QA name does not match any file type. Check QA name in config for {}".format(qaname))

        outfile=findfile(filetype,night=self.night,expid=self.expid, camera=self.camera, rawdata_dir=self.rawdata_dir,specprod_dir=self.specprod_dir,outdir=self.outdir)

        outfig=findfile(figtype,night=self.night,expid=self.expid, camera=self.camera, rawdata_dir=self.rawdata_dir,specprod_dir=self.specprod_dir,outdir=self.outdir)

        return (outfile,outfig)

    def expand_config(self):
        """
        config: desispec.quicklook.qlconfig.Config object
        """
        log.info("Building Full Configuration")

<<<<<<< HEAD
        self.flavor = self.conf["flavor"]
=======
        self.program = self.conf["Program"]
        self.flavor = self.conf["Flavor"]
>>>>>>> f9909232
        self.debuglevel = self.conf["Debuglevel"]
        self.period = self.conf["Period"]
        self.timeout = self.conf["Timeout"]
        self.fiberflatexpid = self.conf["FiberflatExpid"]
        self.psftype = self.conf["PSFType"]

        #- some global variables:
        self.rawfile=findfile("raw",night=self.night,expid=self.expid, camera=self.camera, rawdata_dir=self.rawdata_dir,specprod_dir=self.specprod_dir)

        self.fibermap=findfile("fibermap", night=self.night,expid=self.expid,camera=self.camera, rawdata_dir=self.rawdata_dir,specprod_dir=self.specprod_dir)
 
        self.fiberflat=findfile("fiberflat",night=self.night,expid=self.fiberflatexpid,camera=self.camera, rawdata_dir=self.rawdata_dir,specprod_dir=self.specprod_dir) #- TODO: Assuming same night for calibration files (here and psf)
        
        self.psf=findfile(self.psftype,night=self.night,expid=self.expid,camera=self.camera, rawdata_dir=self.rawdata_dir,specprod_dir=self.specprod_dir)  
        
        outconfig={}

        outconfig['Night'] = self.night
<<<<<<< HEAD
=======
        outconfig['Program'] = self.program
>>>>>>> f9909232
        outconfig['Flavor'] = self.flavor
        outconfig['Camera'] = self.camera
        outconfig['Expid'] = self.expid
        outconfig['DumpIntermediates'] = self.dumpintermediates
        outconfig['FiberMap']=self.fibermap
        outconfig['FiberFlatFile'] = self.fiberflat
        outconfig['PSFFile'] = self.psf
        outconfig['Period'] = self.period

        pipeline = []
        for ii,PA in enumerate(self.palist):
            pipe={'OutputFile': self.dump_qa()[1][0][PA]} #- integrated QAs for that PA. 
            pipe['PA'] = {'ClassName': PA, 'ModuleName': self.pamodule, 'kwargs': self.paargs[PA]}
            pipe['QAs']=[]
            for jj, QA in enumerate(self.qalist[PA]):
                pipe_qa={'ClassName': QA, 'ModuleName': self.qamodule, 'kwargs': self.qaargs[QA]}
                pipe['QAs'].append(pipe_qa)
            pipe['StepName']=PA
            pipeline.append(pipe)

        outconfig['PipeLine'] = pipeline
        outconfig['RawImage'] = self.rawfile
        outconfig["OutputFile"] = self.outputfile
        outconfig['Timeout'] = self.timeout

        #- Check if all the files exist for this QL configuraion
        check_config(outconfig)

        return outconfig

def check_config(outconfig):
    """
    Given the expanded config, check for all possible file existence etc....
    """

<<<<<<< HEAD
    if outconfig["Flavor"]=="dark":
=======
    if outconfig["Flavor"]=="science":
>>>>>>> f9909232
        files = [outconfig["RawImage"], outconfig["FiberMap"], outconfig["FiberFlatFile"], outconfig["PSFFile"]]
        log.info("Checking if all the necessary files exist.")
        for thisfile in files:
            if not os.path.exists(thisfile):
                sys.exit("File does not exist: {}".format(thisfile))
            else:
                log.info("File check: Okay: {}".format(thisfile))
        log.info("All necessary file exist for this configuration.")
    return 


class Palist(object):
    
    """
    Generate PA list and QA list for the Quicklook Pipeline for the given exposure
    """
    def __init__(self,thislist=None,algorithms=None,flavor=None,mode=None):
        """
        thislist: given list of PAs
<<<<<<< HEAD
        algorithms: Algorithm list coming from config file: e.g desispec/data/quicklook/quicklook.darktime.yaml
=======
        algorithms: Algorithm list coming from config file: e.g desispec/data/quicklook/qlconfig_dark.yaml
>>>>>>> f9909232
        flavor: only needed if new list is to be built.
        mode: online offline?
        """
        self.flavor=flavor
        self.mode=mode
        self.thislist=thislist
        self.algorithms=algorithms
        self.palist=self._palist()
        self.qalist=self._qalist()
        
    def _palist(self):
        
        if self.thislist is not None:
            pa_list=self.thislist
        else: #- construct palist
            if self.flavor == "arcs":
                pa_list=['Initialize','Preproc','BoxcarExtract'] #- class names for respective PAs (see desispec.quicklook.procalgs)
            elif self.flavor == "flat":
                pa_list=['Initialize','Preproc','BoxcarExtract', 'ComputeFiberFlat_QL']
<<<<<<< HEAD
            elif self.flavor in ['dark','elg','lrg','qso','bright','grey','gray','bgs','mws']:
                pa_list=['Initialize','Preproc','BoxcarExtract', 'ApplyFiberFlat_QL','SkySub_QL']
            else:
                log.warning("Not a valid flavor type. Use a valid flavor type to build a palist. Exiting.")
=======
            elif self.flavor == "science":
                pa_list=['Initialize','Preproc','BoxcarExtract', 'ApplyFiberFlat_QL','SkySub_QL']
            else:
                log.warning("Not a valid flavor. Use a valid flavor type to build a palist. Exiting.")
>>>>>>> f9909232
                sys.exit(0)
        self.pamodule='desispec.quicklook.procalgs'
        return pa_list       
    

    def _qalist(self):

        if self.thislist is not None:
            qalist={}
            for PA in self.thislist:
                qalist[PA]=self.algorithms[PA]['QA'].keys()
        else:
            QAs_initial=['Bias_From_Overscan']
            QAs_preproc=['Get_RMS','Count_Pixels','Calc_XWSigma']
            QAs_extract=['CountSpectralBins']
            QAs_apfiberflat=['Sky_Continuum','Sky_Peaks']
            QAs_SkySub=['Sky_Residual','Integrate_Spec','Calculate_SNR']
        
            qalist={}
            for PA in self.palist:
                if PA == 'Initialize':
                    qalist[PA] = QAs_initial
                elif PA == 'Preproc':
                    qalist[PA] = QAs_preproc
                elif PA == 'BoxcarExtract':
                    qalist[PA] = QAs_extract
                elif PA == 'ApplyFiberFlat_QL':
                    qalist[PA] = QAs_apfiberflat
                elif PA == 'SkySub_QL':
                    qalist[PA] = QAs_SkySub
                else:
                    qalist[PA] = None #- No QA for this PA
        self.qamodule='desispec.qa.qa_quicklook'
        return qalist

<|MERGE_RESOLUTION|>--- conflicted
+++ resolved
@@ -15,17 +15,11 @@
 
     def __init__(self, configfile, night, camera, expid, amps=True,rawdata_dir=None,specprod_dir=None, outdir=None,qlf=False):
         """
-<<<<<<< HEAD
-        configfile: a configuration file for QL eg: desispec/data/quicklook/quicklook_darktime.yaml
-        palist: Palist object. See class Palist below
-        wavelengths: extraction wavelegth format in "5630,7740,0.5"
-=======
         configfile: a configuration file for QL eg: desispec/data/quicklook/qlconfig_dark.yaml
         night: night for the data to process, eg.'20191015'
         camera: which camera to process eg 'r0'
         expid: exposure id for the image to be processed 
         amps: for outputing amps level QA
->>>>>>> f9909232
         Note:
         rawdata_dir and specprod_dir: if not None, overrides the standard DESI convention       
         """  
@@ -42,10 +36,7 @@
         self.dumpintermediates = self.conf["WriteIntermediatefiles"]
         self.writepixfile = self.conf["WritePixfile"]
         self.writeskymodelfile = self.conf["WriteSkyModelfile"]
-<<<<<<< HEAD
-=======
         self.writestaticplots = self.conf["WriteStaticPlots"]
->>>>>>> f9909232
         self.usesigma = self.conf["UseResolution"]
         self.pipeline = self.conf["Pipeline"]
         self.algorithms = self.conf["Algorithms"]
@@ -106,7 +97,6 @@
         else: 
             pixfile = None
         paopt_preproc={'camera': self.camera,'dumpfile': pixfile}
-<<<<<<< HEAD
 
         if self.dumpintermediates:
             framefile=self.dump_pa("BoxcarExtract")
@@ -119,20 +109,6 @@
 
         paopt_extract={'BoxWidth': 2.5, 'FiberMap': self.fibermap, 'Wavelength': self.wavelength, 'Nspec': 500, 'PSFFile': self.psf,'usesigma': self.usesigma, 'dumpfile': framefile}
 
-=======
-
-        if self.dumpintermediates:
-            framefile=self.dump_pa("BoxcarExtract")
-            fframefile=self.dump_pa("ApplyFiberFlat_QL")
-            sframefile=self.dump_pa("SkySub_QL")
-        else:
-            framefile=None
-            fframefile=None
-            sframefile=None
-
-        paopt_extract={'BoxWidth': 2.5, 'FiberMap': self.fibermap, 'Wavelength': self.wavelength, 'Nspec': 500, 'PSFFile': self.psf,'usesigma': self.usesigma, 'dumpfile': framefile}
-
->>>>>>> f9909232
         paopt_apfflat={'FiberFlatFile': self.fiberflat, 'dumpfile': fframefile}
 
         if self.writeskymodelfile:
@@ -168,20 +144,10 @@
         
         if paname in pafilemap:
             filetype=pafilemap[paname]
-<<<<<<< HEAD
-        else:
-            raise IOError("PA name does not match any file type. Check PA name in config") 
-           
-        if filetype in ["fframe","sframe"]: #- fiberflat fielded or sky subtracted intermediate files       
-            pafile=os.path.join(self.specprod_dir,'exposures',self.night,"{:08d}".format(self.expid),"{}-{}-{:08d}.fits".format(filetype,self.camera,self.expid))
-        else:
-            pafile=findfile(filetype,night=self.night,expid=self.expid, camera=self.camera, rawdata_dir=self.rawdata_dir,specprod_dir=self.specprod_dir,outdir=self.outdir)
-=======
         else:
             raise IOError("PA name does not match any file type. Check PA name in config") 
            
         pafile=findfile(filetype,night=self.night,expid=self.expid, camera=self.camera, rawdata_dir=self.rawdata_dir,specprod_dir=self.specprod_dir,outdir=self.outdir)
->>>>>>> f9909232
 
         return pafile
 
@@ -223,11 +189,6 @@
         
         for PA in self.palist:
             for qa in self.qalist[PA]: #- individual QA for that PA
-<<<<<<< HEAD
-                
-                params=self._qaparams(qa)
-                qaopts[qa]={'camera': self.camera, 'paname': PA, 'PSFFile': self.psf, 'amps': self.amps, 'qafile': self.dump_qa()[0][0][qa],'qafig': self.dump_qa()[0][1][qa], 'FiberMap': self.fibermap, 'param': params, 'qlf': self.qlf}
-=======
                 if self.writestaticplots:
                     qaplot = self.dump_qa()[0][1][qa]
                 else:
@@ -235,7 +196,6 @@
 
                 params=self._qaparams(qa)
                 qaopts[qa]={'camera': self.camera, 'paname': PA, 'PSFFile': self.psf, 'amps': self.amps, 'qafile': self.dump_qa()[0][0][qa],'qafig': qaplot, 'FiberMap': self.fibermap, 'param': params, 'qlf': self.qlf}
->>>>>>> f9909232
                 
         return qaopts 
    
@@ -327,12 +287,8 @@
         """
         log.info("Building Full Configuration")
 
-<<<<<<< HEAD
-        self.flavor = self.conf["flavor"]
-=======
         self.program = self.conf["Program"]
         self.flavor = self.conf["Flavor"]
->>>>>>> f9909232
         self.debuglevel = self.conf["Debuglevel"]
         self.period = self.conf["Period"]
         self.timeout = self.conf["Timeout"]
@@ -351,10 +307,7 @@
         outconfig={}
 
         outconfig['Night'] = self.night
-<<<<<<< HEAD
-=======
         outconfig['Program'] = self.program
->>>>>>> f9909232
         outconfig['Flavor'] = self.flavor
         outconfig['Camera'] = self.camera
         outconfig['Expid'] = self.expid
@@ -390,11 +343,7 @@
     Given the expanded config, check for all possible file existence etc....
     """
 
-<<<<<<< HEAD
-    if outconfig["Flavor"]=="dark":
-=======
     if outconfig["Flavor"]=="science":
->>>>>>> f9909232
         files = [outconfig["RawImage"], outconfig["FiberMap"], outconfig["FiberFlatFile"], outconfig["PSFFile"]]
         log.info("Checking if all the necessary files exist.")
         for thisfile in files:
@@ -414,11 +363,7 @@
     def __init__(self,thislist=None,algorithms=None,flavor=None,mode=None):
         """
         thislist: given list of PAs
-<<<<<<< HEAD
-        algorithms: Algorithm list coming from config file: e.g desispec/data/quicklook/quicklook.darktime.yaml
-=======
         algorithms: Algorithm list coming from config file: e.g desispec/data/quicklook/qlconfig_dark.yaml
->>>>>>> f9909232
         flavor: only needed if new list is to be built.
         mode: online offline?
         """
@@ -438,17 +383,10 @@
                 pa_list=['Initialize','Preproc','BoxcarExtract'] #- class names for respective PAs (see desispec.quicklook.procalgs)
             elif self.flavor == "flat":
                 pa_list=['Initialize','Preproc','BoxcarExtract', 'ComputeFiberFlat_QL']
-<<<<<<< HEAD
-            elif self.flavor in ['dark','elg','lrg','qso','bright','grey','gray','bgs','mws']:
-                pa_list=['Initialize','Preproc','BoxcarExtract', 'ApplyFiberFlat_QL','SkySub_QL']
-            else:
-                log.warning("Not a valid flavor type. Use a valid flavor type to build a palist. Exiting.")
-=======
             elif self.flavor == "science":
                 pa_list=['Initialize','Preproc','BoxcarExtract', 'ApplyFiberFlat_QL','SkySub_QL']
             else:
                 log.warning("Not a valid flavor. Use a valid flavor type to build a palist. Exiting.")
->>>>>>> f9909232
                 sys.exit(0)
         self.pamodule='desispec.quicklook.procalgs'
         return pa_list       
