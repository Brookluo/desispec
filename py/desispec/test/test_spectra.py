--- conflicted
+++ resolved
@@ -146,7 +146,6 @@
         comp = read_spectra(self.fileio)
         self.verify(comp, self.fmap1)
 
-<<<<<<< HEAD
         # test writing/reading with scores
         spec.scores = self.scores
         path = write_spectra(self.fileio, spec)
@@ -157,7 +156,8 @@
         spec.scores_comments = self.scores_comments
         path = write_spectra(self.fileio, spec)
         comp = read_spectra(self.fileio)
-=======
+        self.verify(comp, self.fmap1)
+
         # test I/O with the extra_catalog HDU enabled
         spec = Spectra(bands=self.bands, wave=self.wave, flux=self.flux, 
             ivar=self.ivar, mask=self.mask, resolution_data=self.res, 
@@ -169,7 +169,6 @@
 
         comp = read_spectra(self.fileio)
         self.assertTrue(comp.extra_catalog is not None)
->>>>>>> 139c429e
         self.verify(comp, self.fmap1)
 
 
