--- conflicted
+++ resolved
@@ -97,7 +97,6 @@
     psf = None
     if rank == 0:
         log.info("finding exposures")
-<<<<<<< HEAD
         (expid, exptype, fibermap, fullraw) = pipe.find_raw(rawdir, args.night, spectrographs=spectrographs)
         calpsf = os.path.join(specdir, 'calib2d', 'psf', args.night)
         psf = {}
@@ -110,12 +109,6 @@
                     combine = False
         if not combine:
             psf = pipe.psf_newest(os.path.join(specdir, 'exposures', args.night))
-=======
-        (expid, exptype, fibermap, fullraw) = pipe.find_raw(rawdir, args.night)
-        log.info("found {} exposures".format(len(expid)))
-        psf = pipe.psf_newest(os.path.join(specdir, 'exposures', args.night))
-        log.info("Using {} for PSF".format(psf))
->>>>>>> 456d629d
     if comm is not None:
         expid = comm.bcast(expid, root=0)
         exptype = comm.bcast(exptype, root=0)
