#!/usr/bin/env python


import sys,os
import argparse
import matplotlib.pyplot as plt
import numpy as np
import fitsio
from pkg_resources import resource_exists, resource_filename

from desispec.util import parse_fibers
from desispec.qproc.io import read_qframe
from desispec.io import read_fibermap,read_frame
from desispec.interpolation import resample_flux
from desispec.fluxcalibration import isStdStar

parser = argparse.ArgumentParser(formatter_class=argparse.ArgumentDefaultsHelpFormatter)
parser.add_argument('-i','--infile', type = str, default = None, required = True, nargs="*",
                    help = 'path to one or several frame fits files')
parser.add_argument('--fibers', type=str, default = None, required = False,
                    help = 'defines from_to which fiber to work on. (ex: --fibers=50:60,4 means that only fibers 4, and fibers from 50 to 60 (excluded) will be plotted)')
parser.add_argument('--legend', action='store_true',help="show legend")
parser.add_argument('--log', action='store_true', default = False, required = False,
                    help = 'log scale')
parser.add_argument('--batch', action='store_true', default = False, required = False,
                    help = 'batch mode (to save figure and exit')
parser.add_argument('-o','--outfile', type = str, default = None, required = False,
                    help = 'save figure in this file')
parser.add_argument('--ascii-spectrum', type = str, default = None, required = False,
                    help = 'also plot this ascii spectrum (first column=wavelength, second column=flux)')
parser.add_argument('--sky-spectrum', action = 'store_true',
                    help = 'also plot the sky spectrum')
parser.add_argument('--rebin', type = int, default=None)
parser.add_argument('--focal-plane', action = 'store_true', help = 'show focal plane view with median flux per fiber')
parser.add_argument('--norm', action = 'store_true', help = 'normalize for color scale of focal plane view')
parser.add_argument('--vmin', type = float, default=None, help = 'min value for color scale of focal plane view')
parser.add_argument('--vmax', type = float, default=None, help = 'max value for color scale of focal plane view')
parser.add_argument('--radial', action = 'store_true', help = 'show radial focal plane view with median flux per fiber (requires option --focal-plane)')
parser.add_argument('--wmin', type = float, default=None, help = 'min of wavelength range for mean flux of focal plane view (only valid form Frame, not QFrame)')
parser.add_argument('--wmax', type = float, default=None, help = 'max of wavelength range for mean flux of focal plane view (only valid form Frame, not QFrame)')
<<<<<<< HEAD
parser.add_argument('--no-mask', action = 'store_true', help = 'ignore mask')
=======
parser.add_argument('--std-stars', action = 'store_true', help = 'show only the std stars')
>>>>>>> c883f71a


args   = parser.parse_args()

if not args.focal_plane :
    fig=plt.figure()
    subplot=plt.subplot(1,1,1)


if args.focal_plane :
    x=list()
    y=list()
    z=list()
    medflux=None

for filename in args.infile :

    print(filename)

    if args.fibers is not None :
        fibers = parse_fibers(args.fibers)
    else :
        fibers = None

<<<<<<< HEAD
=======



>>>>>>> c883f71a
    # frame or qframe ...
    head=fitsio.read_header(filename,"WAVELENGTH")
    naxis=head["NAXIS"]
    if naxis==2 :
        frame = read_qframe(filename)
    else :
        frame = read_frame(filename)

    if args.std_stars :
        selection = isStdStar(frame.fibermap)
        fibers = frame.fibermap["FIBER"][selection]
        print("showing std stars fibers: {}".format(fibers))


    if args.focal_plane and frame.fibermap is not None :
        x.append(frame.fibermap["FIBERASSIGN_X"])
        y.append(frame.fibermap["FIBERASSIGN_Y"])

        if args.wmin is not None and len(frame.wave.shape) == 1 :
            b=np.where(frame.wave>=args.wmin)[0][0]
        else :
            b=200 # to avoid edge of camera with variable dichroic transmission
        if args.wmax is not None and len(frame.wave.shape) == 1 :
            e=np.where(frame.wave<=args.wmax)[0][-1]+1
        else :
            e=frame.wave.size-200 # to avoid edge of camera with variable dichroic transmission

        vals = np.median(frame.flux[:,b:e],axis=1)*(frame.fibermap["FIBERSTATUS"]==0)
        z.append(vals)
        continue


    if frame.fibermap is not None :
        fibers_in_frame = frame.fibermap["FIBER"]
    else :
        fibers_in_frame = np.arange(frame.flux.shape[0])


    if fibers is None :
        fibers = fibers_in_frame
    else :
        selection = np.in1d(fibers_in_frame,fibers)


        if np.sum(selection)==0 :
            print("empty selection")
            print("fibers are in the range [{},{}] (included)".format(np.min(fibers_in_frame),np.max(fibers_in_frame)))
            sys.exit(12)

        frame = frame[selection]
        if len(fibers) > np.sum(selection) :
            print("not all requested fibers are in frame")
            fibers = fibers[np.in1d(fibers,fibers_in_frame)]
            print("will show only {}".format(fibers))

<<<<<<< HEAD
    if args.no_mask :
        frame.mask*=0

=======
>>>>>>> c883f71a
    for i,fiber in enumerate(fibers) :

        jj=np.where((frame.ivar[i]>0)&(frame.mask[i]==0))[0]
        if jj.size==0 :
            print("fiber {} has no valid flux value".format(fiber))
            continue

        if len(frame.wave.shape)>1 :
            wave=frame.wave[i]
        else :
            wave=frame.wave
        label="fiber {:03d}".format(fiber)
        if len(args.infile) > 1 :
            label += " {}".format(os.path.basename(filename))
        if args.rebin is None :
            plt.plot(wave[jj],frame.flux[i,jj],label=label)
        else :
            rwave=np.linspace(wave[0],wave[-1],wave.size//args.rebin)
            rflux,rivar=resample_flux(rwave,wave,frame.flux[i],frame.ivar[i]*(frame.mask[i]==0))
            jj=(rivar>0)
            if jj.size>0 :
                plt.plot(rwave[jj],rflux[jj],label=label)

if not args.focal_plane :

    if args.sky_spectrum :
        args.ascii_spectrum = resource_filename('desispec','data/spec-sky.dat')


    if args.ascii_spectrum :
        tmp = np.loadtxt(args.ascii_spectrum)
        spec_wave=tmp[:,0]
        spec_flux=tmp[:,1]
        spec_flux *= np.max(frame.flux)/np.max(spec_flux)
        kk = (spec_wave>np.min(wave))&(spec_wave<np.max(wave))
        if np.sum(kk)==0 :
            print("no intersecting wavelength in file {} (first column interpreted as wavelength)".format(args.ascii_spectrum))
        else :
            plt.plot(spec_wave[kk],spec_flux[kk],label=os.path.basename(args.ascii_spectrum))


    if args.legend :
        plt.legend(loc="upper left",fontsize="small")
    if args.log :
        plt.yscale("log")


    plt.xlabel("Wavelength (A)")
    plt.ylabel("Flux")
    plt.grid()
    plt.tight_layout()


if args.focal_plane :
    x=np.hstack(x)
    y=np.hstack(y)
    z=np.hstack(z)
    ii = (z!=0)
    if args.norm :
        z /= np.median(z[ii])
        ii = (z>0.5)
    fig = plt.figure("focal_plane",figsize=(6,5))
    mz=np.median(z[ii])
    rmsz=1.4*np.median(np.abs(z[ii]-mz))
    if args.vmin is not None:
        vmin = args.vmin
    else :
        vmin=mz-3*rmsz
    if args.vmax is not None:
        vmax = args.vmax
    else :
        vmax=mz+3*rmsz

    plt.scatter(x[ii],y[ii],c=z[ii],vmin=vmin,vmax=vmax,s=9)
    plt.axis("off")
    plt.colorbar()
    plt.tight_layout()

if args.outfile is not None :
    fig.savefig(args.outfile)
    print("wrote {}".format(args.outfile))

if args.focal_plane and args.radial :
    plt.figure("radial")
    r=np.sqrt(x**2+y**2)
    plt.plot(r[ii],z[ii],".",alpha=0.6)
    plt.ylim([vmin,vmax])

if not args.batch :
    plt.show()<|MERGE_RESOLUTION|>--- conflicted
+++ resolved
@@ -38,11 +38,8 @@
 parser.add_argument('--radial', action = 'store_true', help = 'show radial focal plane view with median flux per fiber (requires option --focal-plane)')
 parser.add_argument('--wmin', type = float, default=None, help = 'min of wavelength range for mean flux of focal plane view (only valid form Frame, not QFrame)')
 parser.add_argument('--wmax', type = float, default=None, help = 'max of wavelength range for mean flux of focal plane view (only valid form Frame, not QFrame)')
-<<<<<<< HEAD
 parser.add_argument('--no-mask', action = 'store_true', help = 'ignore mask')
-=======
 parser.add_argument('--std-stars', action = 'store_true', help = 'show only the std stars')
->>>>>>> c883f71a
 
 
 args   = parser.parse_args()
@@ -67,12 +64,6 @@
     else :
         fibers = None
 
-<<<<<<< HEAD
-=======
-
-
-
->>>>>>> c883f71a
     # frame or qframe ...
     head=fitsio.read_header(filename,"WAVELENGTH")
     naxis=head["NAXIS"]
@@ -128,12 +119,9 @@
             fibers = fibers[np.in1d(fibers,fibers_in_frame)]
             print("will show only {}".format(fibers))
 
-<<<<<<< HEAD
     if args.no_mask :
         frame.mask*=0
 
-=======
->>>>>>> c883f71a
     for i,fiber in enumerate(fibers) :
 
         jj=np.where((frame.ivar[i]>0)&(frame.mask[i]==0))[0]
