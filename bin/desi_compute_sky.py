--- conflicted
+++ resolved
@@ -57,34 +57,14 @@
         parser.print_help()
         sys.exit(12)
 
-<<<<<<< HEAD
-# read exposure to load data and get range of spectra
-flux,ivar,wave,resol,head = read_frame(args.infile)
-specmin=head["SPECMIN"]
-specmax=head["SPECMAX"]
-
-
-# read fibermap to locate sky fibers
-table, fmhdr = read_fibermap(args.fibermap)
-selection=np.where((table["OBJTYPE"]=="SKY")&(table["FIBER"]>=specmin)&(table["FIBER"]<=specmax))[0]
-if selection.size == 0 :
-    log.error("no sky fiber in fibermap %s"%args.fibermap)
-    sys.exit(12)
-
-# read fiberflat
-fiberflat,ffivar,ffmask,ffmeanspec,ffwave,ffhdr = read_fiberflat(args.fiberflat)
-=======
     log=get_logger()
 
     log.info("starting")
 
     # read exposure to load data and get range of spectra
-    head = fits.getheader(args.infile)
+    flux,ivar,wave,resol,head = read_frame(args.infile)
     specmin=head["SPECMIN"]
     specmax=head["SPECMAX"]
-
-    flux,ivar,wave,resol = read_frame(args.infile)
->>>>>>> e4072743
 
     # read fibermap to locate sky fibers
     table=read_fibermap(args.fibermap)
@@ -96,19 +76,14 @@
     # read fiberflat
     fiberflat,ffivar,ffmask,ffmeanspec,ffwave = read_fiberflat(args.fiberflat)
 
-<<<<<<< HEAD
-# write result
-write_sky(args.outfile,skyflux,skyivar,skymask,cskyflux,cskyivar,wave,head)
-=======
     # apply fiberflat to sky fibers
     apply_fiberflat(flux=flux,ivar=ivar,wave=wave,fiberflat=fiberflat,ffivar=ffivar,ffmask=ffmask,ffwave=ffwave)
->>>>>>> e4072743
 
     # compute sky model
     skyflux,skyivar,skymask,cskyflux,cskyivar = compute_sky(wave,flux[selection],ivar[selection],resol[selection])
 
     # write result
-    write_sky(args.outfile,head,skyflux,skyivar,skymask,cskyflux,cskyivar,wave)
+    write_sky(args.outfile,skyflux,skyivar,skymask,cskyflux,cskyivar,wave,head)
 
     log.info("successfully wrote %s"%args.outfile)
 
